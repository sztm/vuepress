--- conflicted
+++ resolved
@@ -27,15 +27,9 @@
   .description('start development server')
   .option('-p, --port <port>', 'use specified port (default: 8080)')
   .option('-h, --host <host>', 'use specified host (default: 0.0.0.0)')
-<<<<<<< HEAD
-  .option('--debug', 'development mode for debugging')
-  .action((dir = '.', { host, port }) => {
-    wrapCommand(dev)(path.resolve(dir), { host, port })
-=======
   .option('--debug', 'start development server in debug mode')
   .action((dir = '.', { host, port, debug }) => {
     wrapCommand(dev)(path.resolve(dir), { host, port, debug })
->>>>>>> 5084fcab
   })
 
 program
